# coding: utf-8
import os
import six
import grpc
import json
import logging
from imp import reload

from grpc_health.v1 import health_pb2

from opac_ssm_api import utils

logger = logging.getLogger(__name__)

HOST_NAME = os.getenv('OPAC_SSM_GRPC_SERVER_HOST', 'localhost')
HOST_PORT = os.getenv('OPAC_SSM_GRPC_SERVER_PORT', '5000')

HOST_PROTO_NAME = os.getenv('OPAC_SSM_PROTO_FILE_HOST', 'raw.githubusercontent.com')
HTTP_PROTO_PORT = os.getenv('OPAC_SSM_PROTO_FILE_PORT', '80')
PROTO_PATH = os.getenv('OPAC_SSM_PROTO_FILE_PATH', '/scieloorg/opac_ssm/master/grpc_ssm/opac.proto')
PROTO_UPDATE = os.getenv('OPAC_SSM_PROTO_UPDATE', 'False') == 'True'

MAX_RECEIVE_MESSAGE_LENGTH = int(os.getenv('MAX_RECEIVE_MESSAGE_LENGTH', 90 * 1024 * 1024))  # 90MB
MAX_SEND_MESSAGE_LENGTH = int(os.getenv('MAX_SEND_MESSAGE_LENGTH', 90 * 1024 * 1024))  # 90MB

try:
<<<<<<< HEAD
    from opac_ssm_api import opac_pb2_grpc, opac_pb2
except ImportError:
    logger.warning("Retrieving proto file from URL: http://%s:%s%s", HOST_PROTO_NAME, HTTP_PROTO_PORT, PROTO_PATH)
    utils.generate_pb_files(host=HOST_PROTO_NAME, port=HTTP_PROTO_PORT, proto_path=PROTO_PATH)
    from opac_ssm_api import opac_pb2_grpc, opac_pb2
=======
    from opac_ssm_api import opac_pb2_grpc
except ImportError:
    logger.warning("Retrieving proto file from URL: http://%s:%s%s", HOST_PROTO_NAME, HTTP_PROTO_PORT, PROTO_PATH)
    utils.generate_pb_files(host=HOST_PROTO_NAME, port=HTTP_PROTO_PORT, proto_path=PROTO_PATH)
    from opac_ssm_api import opac_pb2_grpc
>>>>>>> e46ac5e2


class Client(object):

    def __init__(self, host=HOST_NAME, port=HOST_PORT, proto_http_port=HTTP_PROTO_PORT,
                 proto_path=PROTO_PATH, update_pb_class=PROTO_UPDATE):
        """
        Initialize channel and stub objects.

        Params:
            :param: host: string, default='localhost'
            :param: port: string, default='5000' (default of the SSM server service)
            :param: proto_http_port: string, default='8001' (default of the HTTP server)
            :param: proto_path: string, default='/static/proto/opac.proto' (default path to proto file)
        """
        if update_pb_class:
            utils.generate_pb_files(host, proto_http_port, proto_path)
            reload(opac_pb2_grpc)

        options = [('grpc.max_receive_message_length', MAX_RECEIVE_MESSAGE_LENGTH),
                   ('grpc.max_send_message_length', MAX_SEND_MESSAGE_LENGTH)]

        self.channel = grpc.insecure_channel('{0}:{1}'.format(host, port), options)
        self.stubAsset = opac_pb2_grpc.AssetServiceStub(self.channel)
        self.stubBucket = opac_pb2_grpc.BucketServiceStub(self.channel)
        self.stubHealth = health_pb2.HealthStub(self.channel)

    def status(self, service_name=''):
        """
        Check service status.

        Params:
            :param service_name: service name.

        Return string: UNKNOWN, SERVING
        """
        expected_response_status = {
            0: "NOT SERVING",
            1: "SERVING",
            2: "UNKNOWN",
            3: "NOT FOUND",
        }

        request = health_pb2.HealthCheckRequest(service=service_name)

        try:
            resp = self.stubHealth.Check(request)
        except grpc.RpcError as e:
            if grpc.StatusCode.NOT_FOUND == e.code():
                return expected_response_status[3]
            elif grpc.StatusCode.UNAVAILABLE == e.code():
                return expected_response_status[0]
            else:
                return expected_response_status[2]
        else:
            return expected_response_status[resp.status]

    def add_asset(self, pfile, filename='', filetype='', metadata='',
                  bucket_name='UNKNOW'):
        """
        Add asset to SSM.

        Params:
            :param pfile: pfile path (Mandatory) or a file pointer
            :param filetype: string
            :param metadata: dict
            :param filename: filename is mandatory if pfile is a file pointer
            :param bucket_name: name of bucket

        Return id of the asset, string of (UUID4)

        Raise ValueError if param metadata is not a dict
        Raise ValueError if not set filename when pfile is a file pointer
        Raise IOError if pfile is not a file or cant read the file
        """
        if not metadata:
            metadata = {}
        elif not isinstance(metadata, dict):
            error_msg = 'Param "metadata" must be a Dict or None.'
            logger.error(error_msg)
            raise ValueError(error_msg)

        if hasattr(pfile, 'read'):
            if not filename:
                error_msg = 'Param "filename" is required'
                logger.error(error_msg)
                raise ValueError(error_msg)
            else:
                filename = filename
                file_content = pfile.read()
        else:
            if os.path.isfile(pfile) and os.access(pfile, os.R_OK):
                with open(pfile, 'rb') as fp:
                    filename = os.path.basename(getattr(fp, 'name', None))
                    file_content = fp.read()
            else:
                error_msg = "The file pointed: (%s) is not a file or is unreadable."
                logger.error(error_msg, pfile)
                raise IOError(error_msg)

        asset = opac_pb2_grpc.Asset(
            file=file_content,
            filename=filename,
            type=filetype,
            metadata=json.dumps(metadata),
            bucket=bucket_name
        )

        return self.stubAsset.add_asset(asset).id

    def get_asset(self, _id):
        """
        Get asset by id.

        Params:
            :param _id: string id of the asset (Mandatory)

        Return tuple (True  ) when exist asset and tuple (False, {ERROR_MESSAGE})
        when asset doesnt exist or other error.

        Raise ValueError if param id is not a str|unicode
        """

        if not isinstance(_id, six.string_types):
            msg = 'Param _id must be a str|unicode.'
            logger.exception(msg)
            raise ValueError(msg)
        try:
            asset = self.stubAsset.get_asset(opac_pb2_grpc.TaskId(id=_id))
        except Exception as e:
            logger.error(e)
            return (False, {'error_message': e.details()})
        else:
            return (True, {'file': asset.file,
                           'filename': asset.filename,
                           'type': asset.type,
                           'metadata': asset.metadata,
                           'uuid': asset.uuid,
                           'bucket': asset.bucket,
                           'checksum': asset.checksum})

    def query_asset(self, filters=None, metadata=None):
        """
        Get assets by any filters and any metadata.

        Params:
            :param filters: Dictionary
            :param metadata: JSON with metadada about asset

        Return a list of asset(dict) with all metadata, look:

        [
            {
                "type": "pdf",
                "asset_url": "media/assets/resp/v78n3/editorial.pdf",
                "bucket_name": "resp/v78n3",
                "checksum": "29a44233da06c80e36a6c73bfd4bc76f78b1e41d18f6fcac5801948c28b160ab",
                "filename": "editorial.pdf",
                "uuid": "9ad6762b-48fa-4ac3-9804-6cc554e78300",
                "metadata": {
                    "lang": "es",
                    "article_pid":"S1135-57272004000300001",
                    "registration_date": "2017-04-06T12:55:40.731500",
                    "bucket_name": "resp/v78n3",
                    "article_folder": "editorial",
                    "issue_folder": "v78n3",
                    "journal_folder": "resp"
                }
            }
        ]
        """

        if filters is None:
            filters = {}
        elif not isinstance(filters, dict):
            error_msg = 'Param "filters" must be a Dict or None.'
            logger.error(error_msg)
            raise ValueError(error_msg)

        if metadata:
            if isinstance(metadata, str):
                filters['metadata'] = metadata
            elif isinstance(metadata, dict):
                filters['metadata'] = json.dumps(metadata)
            else:
                raise ValueError("Metadada must be a dict or str")

        assets = self.stubAsset.query(opac_pb2_grpc.Asset(**filters)).assets

        ret_list = []

        if assets:

            dict_asset = {}

            for asset in assets:
                dict_asset['type'] = asset.type
                dict_asset['absolute_url'] = asset.absolute_url
                dict_asset['full_absolute_url'] = asset.full_absolute_url
                dict_asset['bucket'] = asset.bucket
                dict_asset['checksum'] = asset.checksum
                dict_asset['filename'] = asset.filename
                dict_asset['uuid'] = asset.uuid
                dict_asset['metadata'] = asset.metadata
                dict_asset['created_at'] = asset.created_at
                dict_asset['updated_at'] = asset.updated_at

                ret_list.append(dict_asset)

        return ret_list

    def get_bucket(self, _id):
        """
        Get bucket by id of asset.

        Params:
            :param _id: string id of the asset (Mandatory)

        Return tuple (True, Result) when exist asset and tuple (False, {ERROR_MESSAGE})
        when asset doesnt exist or other error.

        Raise ValueError if param id is not a str|unicode
        """

        if not isinstance(_id, six.string_types):
            msg = 'Param _id must be a str|unicode.'
            logger.exception(msg)
            raise ValueError(msg)
        try:
            bucket = self.stubAsset.get_bucket(opac_pb2_grpc.TaskId(id=_id))
        except Exception as e:
            logger.error(e)
            return (False, {'error_message': e.details()})
        else:
            return (True, {'name': bucket.name})

    def get_asset_info(self, _id):
        """
        Get asset info by id.

        Params:
            :param _id: string id of the asset (Mandatory)

        Return tuple (True, Result) when exist asset and tuple (False, {ERROR_MESSAGE})
        when asset doesnt exist or other error.

        Raise ValueError if param id is not a str|unicode
        """

        if not isinstance(_id, six.string_types):
            msg = 'Param _id must be a str|unicode.'
            logger.exception(msg)
            raise ValueError(msg)

        try:
            asset_info = self.stubAsset.get_asset_info(opac_pb2_grpc.TaskId(id=_id))
        except Exception as e:
            logger.error(e)
            return (False, {'error_message': e.details()})

        return (True, {
                        'url': asset_info.url,
                        'url_path': asset_info.url_path
                    })

    def get_task_state(self, _id):
        """
        Get task state by id

        Params:
            :param _id: string id of the task (Mandatory)

        Raise ValueError if param id is not a str|unicode
        """

        if not isinstance(_id, six.string_types):
            msg = 'Param _id must be a str|unicode.'
            logger.exception(msg)
            raise ValueError(msg)

        task_state = self.stubAsset.get_task_state(opac_pb2_grpc.TaskId(id=_id))

        return task_state.state

    def update_asset(self, uuid, pfile=None, filename=None, filetype=None, metadata=None,
                     bucket_name=None):
        """
        Update asset to SSM.

        Params:
            :param uuid: uuid to update
            :param pfile: pfile path (Mandatory) or a file pointer
            :param filetype: string
            :param metadata: dict
            :param filename: filename is mandatory if pfile is a file pointer
            :param bucket_name: name of bucket

        Return id of the asset, string of (UUID4)

        Raise ValueError if param uuid is not a str|unicode
        """

        if not isinstance(uuid, six.string_types):
            raise ValueError('Param "uuid" must be a str|unicode.')

        update_params = {}

        if self.stubAsset.exists_asset(opac_pb2_grpc.TaskId(id=uuid)):

            update_params['uuid'] = uuid

            if not metadata:
                update_params['metadata'] = json.dumps({})
            elif not isinstance(metadata, dict):
                error_msg = 'Param "metadata" must be a Dict or None.'
                logger.exception(error_msg)
                raise ValueError(error_msg)
            else:
                update_params['metadata'] = json.dumps(metadata)

            if pfile is not None:
                if hasattr(pfile, 'read'):
                    if not filename:
                        error_msg = 'Param "filename" is required'
                        logger.exception(error_msg)
                        raise IOError(error_msg)
                    else:
                        filename = filename
                        file_content = pfile.read()
                else:
                    if os.path.isfile(pfile) and os.access(pfile, os.R_OK):
                        with open(pfile, 'rb') as fp:
                            filename = os.path.basename(getattr(fp, 'name', None))
                            file_content = fp.read()
                    else:
                        error_msg = "The file pointed: (%s) is not a file or is unreadable."
                        logger.error(error_msg, pfile)
                        raise IOError(error_msg)

                update_params['file'] = file_content
                update_params['filename'] = filename

            if filetype:
                update_params['type'] = filetype

            if bucket_name:
                update_params['bucket'] = bucket_name

            asset = opac_pb2_grpc.Asset(**update_params)

            return self.stubAsset.update_asset(asset).id
        else:
            error_msg = "Dont exist asset with id: %s"
            logger.error(error_msg, uuid)

    def remove_asset(self, _id):
        """
        Task to remove asset by id.

        Params:
            :param _id: UUID (Mandatory)

        Raise ValueError if param _id is not a str|unicode
        """

        if not isinstance(_id, six.string_types):
            raise ValueError('Param "_id" must be a str|unicode.')

        if self.stubAsset.exists_asset(opac_pb2_grpc.TaskId(id=_id)):
            return self.stubAsset.remove_asset(opac_pb2_grpc.TaskId(id=_id))

    def add_bucket(self, name):
        """
        Add bucket.

        Params:
            :param name: name (Mandatory).

        Return id of the bucket, string of (UUID4)

        Raise ValueError if param name is not a str|unicode
        """

        if not isinstance(name, six.string_types):
            msg = 'Param name must be a str|unicode.'
            logger.exception(msg)
            raise ValueError(msg)

        return self.stubBucket.add_bucket(opac_pb2.BucketName(name=name)).id

    def update_bucket(self, name, new_name):
        """
        Update bucket.

        Params:
            :param name: name (Mandatory).
            :param new_name: new_name (Mandatory).

        Return id of the bucket, string of (UUID4)

        Raise ValueError if param name or new_name is not a str|unicode
        """

        if not isinstance(name, six.string_types):
            msg = 'Param name must be a str|unicode.'
            logger.exception(msg)
            raise ValueError(msg)

        if not isinstance(new_name, six.string_types):
            msg = 'Param new_name must be a str|unicode.'
            logger.exception(msg)
            raise ValueError(msg)

        return self.stubBucket.add_update(
                    opac_pb2.BucketName(name=name, new_name=new_name)).id

    def remove_bucket(self, name):
        """
        Remove bucket by name.

        Params:
            :param name: String (Mandatory)

        Raise ValueError if param name is not a str|unicode
        """

        if not isinstance(name, six.string_types):
            raise ValueError('Param "name" must be a str|unicode.')

        if self.stubBucket.exists_bucket(opac_pb2.BucketName(name=name)):
            return self.stubBucket.remove_bucket(opac_pb2.BucketName(name=name))

    def get_assets(self, name):
        """
        Return a list of asset by bucket.

        Params:
            :param name: String (Mandatory)

        Raise ValueError if param name is not a str|unicode
        """

        result = []

        if not isinstance(name, six.string_types):
            msg = 'Param name must be a str|unicode.'
            logger.exception(msg)
            raise ValueError(msg)

        assets = self.stubBucket.get_assets(opac_pb2.BucketName(name=name)).assets

        for asset in assets:
            result.append({'file': asset.file,
                           'filename': asset.filename,
                           'type': asset.type,
                           'metadata': asset.metadata,
                           'uuid': asset.uuid,
                           'bucket': asset.bucket,
                           'checksum': asset.checksum})

        return result<|MERGE_RESOLUTION|>--- conflicted
+++ resolved
@@ -24,19 +24,11 @@
 MAX_SEND_MESSAGE_LENGTH = int(os.getenv('MAX_SEND_MESSAGE_LENGTH', 90 * 1024 * 1024))  # 90MB
 
 try:
-<<<<<<< HEAD
     from opac_ssm_api import opac_pb2_grpc, opac_pb2
 except ImportError:
     logger.warning("Retrieving proto file from URL: http://%s:%s%s", HOST_PROTO_NAME, HTTP_PROTO_PORT, PROTO_PATH)
     utils.generate_pb_files(host=HOST_PROTO_NAME, port=HTTP_PROTO_PORT, proto_path=PROTO_PATH)
     from opac_ssm_api import opac_pb2_grpc, opac_pb2
-=======
-    from opac_ssm_api import opac_pb2_grpc
-except ImportError:
-    logger.warning("Retrieving proto file from URL: http://%s:%s%s", HOST_PROTO_NAME, HTTP_PROTO_PORT, PROTO_PATH)
-    utils.generate_pb_files(host=HOST_PROTO_NAME, port=HTTP_PROTO_PORT, proto_path=PROTO_PATH)
-    from opac_ssm_api import opac_pb2_grpc
->>>>>>> e46ac5e2
 
 
 class Client(object):
@@ -137,7 +129,7 @@
                 logger.error(error_msg, pfile)
                 raise IOError(error_msg)
 
-        asset = opac_pb2_grpc.Asset(
+        asset = opac_pb2.Asset(
             file=file_content,
             filename=filename,
             type=filetype,
@@ -165,7 +157,7 @@
             logger.exception(msg)
             raise ValueError(msg)
         try:
-            asset = self.stubAsset.get_asset(opac_pb2_grpc.TaskId(id=_id))
+            asset = self.stubAsset.get_asset(opac_pb2.TaskId(id=_id))
         except Exception as e:
             logger.error(e)
             return (False, {'error_message': e.details()})
@@ -224,7 +216,7 @@
             else:
                 raise ValueError("Metadada must be a dict or str")
 
-        assets = self.stubAsset.query(opac_pb2_grpc.Asset(**filters)).assets
+        assets = self.stubAsset.query(opac_pb2.Asset(**filters)).assets
 
         ret_list = []
 
@@ -266,7 +258,7 @@
             logger.exception(msg)
             raise ValueError(msg)
         try:
-            bucket = self.stubAsset.get_bucket(opac_pb2_grpc.TaskId(id=_id))
+            bucket = self.stubAsset.get_bucket(opac_pb2.TaskId(id=_id))
         except Exception as e:
             logger.error(e)
             return (False, {'error_message': e.details()})
@@ -292,7 +284,7 @@
             raise ValueError(msg)
 
         try:
-            asset_info = self.stubAsset.get_asset_info(opac_pb2_grpc.TaskId(id=_id))
+            asset_info = self.stubAsset.get_asset_info(opac_pb2.TaskId(id=_id))
         except Exception as e:
             logger.error(e)
             return (False, {'error_message': e.details()})
@@ -317,7 +309,7 @@
             logger.exception(msg)
             raise ValueError(msg)
 
-        task_state = self.stubAsset.get_task_state(opac_pb2_grpc.TaskId(id=_id))
+        task_state = self.stubAsset.get_task_state(opac_pb2.TaskId(id=_id))
 
         return task_state.state
 
@@ -385,7 +377,7 @@
             if bucket_name:
                 update_params['bucket'] = bucket_name
 
-            asset = opac_pb2_grpc.Asset(**update_params)
+            asset = opac_pb2.Asset(**update_params)
 
             return self.stubAsset.update_asset(asset).id
         else:
@@ -405,8 +397,8 @@
         if not isinstance(_id, six.string_types):
             raise ValueError('Param "_id" must be a str|unicode.')
 
-        if self.stubAsset.exists_asset(opac_pb2_grpc.TaskId(id=_id)):
-            return self.stubAsset.remove_asset(opac_pb2_grpc.TaskId(id=_id))
+        if self.stubAsset.exists_asset(opac_pb2.TaskId(id=_id)):
+            return self.stubAsset.remove_asset(opac_pb2.TaskId(id=_id))
 
     def add_bucket(self, name):
         """
