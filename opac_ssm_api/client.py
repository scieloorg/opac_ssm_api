--- conflicted
+++ resolved
@@ -39,10 +39,7 @@
             :param: proto_http_port: string, default='8001' (default of the HTTP server)
             :param: proto_path: string, default='/static/proto/opac.proto' (default path to proto file)
         """
-<<<<<<< HEAD
-=======
         import pdb; pdb.set_trace()
->>>>>>> 519209e1
         if update_pb_class:
             utils.generate_pb_files(host, proto_http_port, proto_path)
             reload(opac_pb2)
